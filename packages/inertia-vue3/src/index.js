--- conflicted
+++ resolved
@@ -1,9 +1,4 @@
-<<<<<<< HEAD
 export { default as App, default as app, plugin, usePage } from './app'
 export { default as Link, default as link } from './link'
-export { useForm } from './form'
-=======
-export { default as App, default as app, plugin, useForm, usePage } from './app'
-export { default as Link, default as link } from './link'
 export { useRemember } from './remember'
->>>>>>> 7c804bb1
+export { useForm } from './form'