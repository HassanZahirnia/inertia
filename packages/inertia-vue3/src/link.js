import { h } from 'vue'
import { hrefToUrl, Inertia, mergeQueryStringsWithData, shouldIntercept } from '@inertiajs/inertia'

export default {
  props: {
    data: {
      type: Object,
      default: () => ({}),
    },
    href: {
      type: String,
      required: true,
    },
    method: {
      type: String,
      default: 'get',
    },
    replace: {
      type: Boolean,
      default: false,
    },
    preserveScroll: {
      type: Boolean,
      default: false,
    },
    preserveState: {
      type: Boolean,
      default: null,
    },
    only: {
      type: Array,
      default: () => [],
    },
    headers: {
      type: Object,
      default: () => ({}),
    },
  },
  setup(props, { slots, attrs }) {
    return props => {
      let [url, data] = mergeQueryStringsWithData(
        props.method,
        hrefToUrl(props.href),
        props.data,
      )

<<<<<<< HEAD
      return h('a', {
        ...attrs,
        href: url.href,
        onClick: (event) => {
          if (shouldIntercept(event)) {
            event.preventDefault()

            Inertia.visit(url.href, {
              data: data,
              method: props.method,
              replace: props.replace,
              preserveScroll: props.preserveScroll,
              preserveState: props.preserveState,
              only: props.only,
              headers: props.headers,
              onCancelToken: attrs.onCancelToken || (() => ({})),
              onStart: attrs.onStart || (() => ({})),
              onProgress: attrs.onProgress || (() => ({})),
              onFinish: attrs.onFinish || (() => ({})),
              onCancel: attrs.onCancel || (() => ({})),
              onSuccess: attrs.onSuccess || (() => ({})),
            })
          }
        },
      }, slots.default())
    }
=======
          Inertia.visit(props.href, {
            data: props.data,
            method: props.method,
            replace: props.replace,
            preserveScroll: props.preserveScroll,
            preserveState: props.preserveState ?? (props.method.toLowerCase() !== 'get'),
            only: props.only,
            headers: props.headers,
            onCancelToken: attrs.onCancelToken || (() => ({})),
            onStart: attrs.onStart || (() => ({})),
            onProgress: attrs.onProgress || (() => ({})),
            onFinish: attrs.onFinish || (() => ({})),
            onCancel: attrs.onCancel || (() => ({})),
            onSuccess: attrs.onSuccess || (() => ({})),
          })
        }
      },
    }, slots.default())
>>>>>>> 4bce02a4
  },
}<|MERGE_RESOLUTION|>--- conflicted
+++ resolved
@@ -44,7 +44,6 @@
         props.data,
       )
 
-<<<<<<< HEAD
       return h('a', {
         ...attrs,
         href: url.href,
@@ -57,7 +56,7 @@
               method: props.method,
               replace: props.replace,
               preserveScroll: props.preserveScroll,
-              preserveState: props.preserveState,
+              preserveState: props.preserveState ?? (props.method.toLowerCase() !== 'get'),
               only: props.only,
               headers: props.headers,
               onCancelToken: attrs.onCancelToken || (() => ({})),
@@ -71,25 +70,5 @@
         },
       }, slots.default())
     }
-=======
-          Inertia.visit(props.href, {
-            data: props.data,
-            method: props.method,
-            replace: props.replace,
-            preserveScroll: props.preserveScroll,
-            preserveState: props.preserveState ?? (props.method.toLowerCase() !== 'get'),
-            only: props.only,
-            headers: props.headers,
-            onCancelToken: attrs.onCancelToken || (() => ({})),
-            onStart: attrs.onStart || (() => ({})),
-            onProgress: attrs.onProgress || (() => ({})),
-            onFinish: attrs.onFinish || (() => ({})),
-            onCancel: attrs.onCancel || (() => ({})),
-            onSuccess: attrs.onSuccess || (() => ({})),
-          })
-        }
-      },
-    }, slots.default())
->>>>>>> 4bce02a4
   },
 }