import useForm from './useForm'
<<<<<<< HEAD
import head from './head'
import link from './link'
=======
>>>>>>> 0fb6765a
import remember from './remember'
import { computed, h, markRaw, ref, nextTick } from 'vue'
import { createHeadManager, Inertia } from '@inertiajs/inertia'
import cloneDeep from 'lodash.clonedeep'

const page = ref({})
<<<<<<< HEAD
const pageKey = ref(null)
const pageComponent = ref(null)

const dialog = ref({})
const dialogKey = ref(null)
const dialogComponent = ref(null)
=======
const key = ref(null)
let headManager = null
>>>>>>> 0fb6765a

export default {
  name: 'Inertia',
  props: {
    initialPage: {
      type: Object,
      required: true,
    },
    initialComponent: {
      type: Object,
      required: false,
    },
    resolveComponent: {
      type: Function,
      required: false,
    },
    titleCallback: {
      type: Function,
      required: false,
      default: title => title,
    },
    onHeadUpdate: {
      type: Function,
      required: false,
      default: () => () => {},
    },
  },
<<<<<<< HEAD
  setup({ initialPage, resolveComponent, transformProps, resolveErrors }) {
    pageComponent.value = markRaw(resolveComponent(initialPage.component))
    pageKey.value = null
=======
  setup({ initialPage, initialComponent, resolveComponent, titleCallback, onHeadUpdate }) {
    component.value = initialComponent ? markRaw(initialComponent) : null
>>>>>>> 0fb6765a
    page.value = initialPage

    const isServer = typeof window === 'undefined'
    headManager = createHeadManager(isServer, titleCallback, onHeadUpdate)

    if (!isServer) {
      Inertia.init({
        initialPage,
        resolveComponent,
        swapComponent: async (args) => {
          const { dialog: _dialog, ..._page } = args.page

          page.value = _page
          pageKey.value = (args.preserveState || args.dialogComponent) ? pageKey.value : Date.now()
          pageComponent.value = markRaw(args.component)

          if (args.dialogComponent) {
            nextTick(() => {
              function shouldAppear() {
                const newKey = [args.dialogComponent, ...Object.values(args.dialogComponent.components)].find(component => component.dialogKey)?.dialogKey
                const currentKey = [dialogComponent.value || {}, ...Object.values(dialogComponent.value?.components || {})].find(component => component.dialogKey)?.dialogKey

                return !_dialog.eager &&
                    !(dialog.value.open &&
                      (_dialog.component === dialog.value.component || (newKey && currentKey && newKey === currentKey))
                    )
              }

              dialog.value = { ...cloneDeep(_dialog), open: true, appear: shouldAppear() }
              dialogKey.value = (args.preserveState && args.dialogComponent) ? dialogKey.value : Date.now()
              dialogComponent.value = markRaw(args.dialogComponent)
            })
          } else if (dialog.value.open === true) {
            dialog.value.open = false
          }
        },
      })
    }

<<<<<<< HEAD
    function renderPage() {
      if (pageComponent.value.inheritAttrs === undefined) {
        pageComponent.value.inheritAttrs = false
      }
      return h(pageComponent.value, {
        ...page.value.props,
        dialog: false,
        key: pageKey.value,
      })
    }

    function renderLayout(_page) {
      if (typeof pageComponent.value.layout === 'function') {
        return pageComponent.value.layout(h, _page)
      } else if (Array.isArray(pageComponent.value.layout)) {
        return pageComponent.value.layout
          .concat(_page)
          .reverse()
          .reduce((child, layout) => h(layout, page.value.props, () => child))
      }

      return [
        h(pageComponent.value.layout, page.value.props, () => _page),
        renderDialog(),
      ]
    }

    function renderDialog() {
      return dialogComponent.value ? h(dialogComponent.value, {
        ...dialog.value.props,
        key: dialogKey.value,
      }) : null
    }

    return () => {
      if (pageComponent.value) {
        const page = renderPage()

        if (pageComponent.value.layout) {
          return renderLayout(page)
=======
    return () => {
      if (component.value) {
        component.value.inheritAttrs = !!component.value.inheritAttrs

        const child = h(component.value, {
          ...page.value.props,
          key: key.value,
        })

        if (component.value.layout) {
          if (typeof component.value.layout === 'function') {
            return component.value.layout(h, child)
          }

          return (Array.isArray(component.value.layout) ? component.value.layout : [component.value.layout])
            .concat(child)
            .reverse()
            .reduce((child, layout) => {
              layout.inheritAttrs = !!layout.inheritAttrs
              return h(layout, { ...page.value.props }, () => child)
            })
>>>>>>> 0fb6765a
        }

        return [page, renderDialog()]
      }
    }
  },
}

export const plugin = {
  install(app) {
    Inertia.form = useForm

    Object.defineProperty(app.config.globalProperties, '$inertia', { get: () => Inertia })
    Object.defineProperty(app.config.globalProperties, '$page', { get: () => page.value })
    Object.defineProperty(app.config.globalProperties, '$dialog', { get: () => dialog.value })
    Object.defineProperty(app.config.globalProperties, '$headManager', { get: () => headManager })

    app.mixin(remember)
  },
}

export function usePage() {
  return {
    props: computed(() => page.value.props),
    url: computed(() => page.value.url),
    component: computed(() => page.value.component),
    version: computed(() => page.value.version),
  }
}<|MERGE_RESOLUTION|>--- conflicted
+++ resolved
@@ -1,26 +1,17 @@
 import useForm from './useForm'
-<<<<<<< HEAD
-import head from './head'
-import link from './link'
-=======
->>>>>>> 0fb6765a
 import remember from './remember'
 import { computed, h, markRaw, ref, nextTick } from 'vue'
 import { createHeadManager, Inertia } from '@inertiajs/inertia'
 import cloneDeep from 'lodash.clonedeep'
 
 const page = ref({})
-<<<<<<< HEAD
 const pageKey = ref(null)
 const pageComponent = ref(null)
 
 const dialog = ref({})
 const dialogKey = ref(null)
 const dialogComponent = ref(null)
-=======
-const key = ref(null)
 let headManager = null
->>>>>>> 0fb6765a
 
 export default {
   name: 'Inertia',
@@ -48,14 +39,9 @@
       default: () => () => {},
     },
   },
-<<<<<<< HEAD
-  setup({ initialPage, resolveComponent, transformProps, resolveErrors }) {
-    pageComponent.value = markRaw(resolveComponent(initialPage.component))
+  setup({ initialPage, initialComponent, resolveComponent, titleCallback, onHeadUpdate }) {
+    pageComponent.value = initialComponent ? markRaw(initialComponent) : null
     pageKey.value = null
-=======
-  setup({ initialPage, initialComponent, resolveComponent, titleCallback, onHeadUpdate }) {
-    component.value = initialComponent ? markRaw(initialComponent) : null
->>>>>>> 0fb6765a
     page.value = initialPage
 
     const isServer = typeof window === 'undefined'
@@ -95,11 +81,9 @@
       })
     }
 
-<<<<<<< HEAD
     function renderPage() {
-      if (pageComponent.value.inheritAttrs === undefined) {
-        pageComponent.value.inheritAttrs = false
-      }
+      pageComponent.value.inheritAttrs = !!pageComponent.value.inheritAttrs
+
       return h(pageComponent.value, {
         ...page.value.props,
         dialog: false,
@@ -107,18 +91,21 @@
       })
     }
 
-    function renderLayout(_page) {
+    function renderLayout(child) {
       if (typeof pageComponent.value.layout === 'function') {
-        return pageComponent.value.layout(h, _page)
+        return pageComponent.value.layout(h, child)
       } else if (Array.isArray(pageComponent.value.layout)) {
         return pageComponent.value.layout
-          .concat(_page)
+          .concat(child)
           .reverse()
-          .reduce((child, layout) => h(layout, page.value.props, () => child))
+          .reduce((child, layout) => {
+            layout.inheritAttrs = !!layout.inheritAttrs
+            return h(layout, { ...page.value.props }, () => child)
+          })
       }
 
       return [
-        h(pageComponent.value.layout, page.value.props, () => _page),
+        h(pageComponent.value.layout, { ...page.value.props }, () => child),
         renderDialog(),
       ]
     }
@@ -136,29 +123,6 @@
 
         if (pageComponent.value.layout) {
           return renderLayout(page)
-=======
-    return () => {
-      if (component.value) {
-        component.value.inheritAttrs = !!component.value.inheritAttrs
-
-        const child = h(component.value, {
-          ...page.value.props,
-          key: key.value,
-        })
-
-        if (component.value.layout) {
-          if (typeof component.value.layout === 'function') {
-            return component.value.layout(h, child)
-          }
-
-          return (Array.isArray(component.value.layout) ? component.value.layout : [component.value.layout])
-            .concat(child)
-            .reverse()
-            .reduce((child, layout) => {
-              layout.inheritAttrs = !!layout.inheritAttrs
-              return h(layout, { ...page.value.props }, () => child)
-            })
->>>>>>> 0fb6765a
         }
 
         return [page, renderDialog()]
