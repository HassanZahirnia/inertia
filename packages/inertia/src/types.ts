--- conflicted
+++ resolved
@@ -15,47 +15,31 @@
 
 export type RequestPayload = Record<string, FormDataConvertible>|FormData
 
-<<<<<<< HEAD
-export interface PagePayload {
-    component: string,
-    props: {
-        [key: string]: unknown,
-        errors: Errors & ErrorBag,
-    }
-    url: string,
+export interface PageProps {
+  [key: string]: unknown
 }
 
-export interface DialogPayload extends PagePayload {
-    eager?: boolean
-}
-
-export interface Page extends PagePayload {
-    type?: string,
-    dialog?: DialogPayload,
-    context: string,
-    version: string|null,
-
-    // Refactor away
-    scrollRegions: Array<{ top: number, left: number }>
-    rememberedState?: Record<string, unknown>
-    resolvedErrors: Errors
-=======
-export interface PageProps {
-  [key: string]: unknown
->>>>>>> 0fb6765a
-}
-
-export interface Page<SharedProps = PageProps> {
+export interface PagePayload<SharedProps = PageProps> {
   component: string,
   props: PageProps & SharedProps & {
     errors: Errors & ErrorBag;
   }
   url: string,
-  version: string|null
+}
+
+export interface DialogPayload extends PagePayload {
+  eager?: boolean
+}
+
+export interface Page<SharedProps = PageProps> extends PagePayload<SharedProps> {
+  type?: string,
+  dialog?: DialogPayload,
+  context: string,
+  version: string|null,
 
   // Refactor away
   scrollRegions: Array<{ top: number, left: number }>
-  rememberedState: Record<string, unknown>
+  rememberedState?: Record<string, unknown>
   resolvedErrors: Errors
 }
 
@@ -65,10 +49,12 @@
   component,
   page,
   preserveState,
+  dialogComponent,
 }: {
   component: Component,
   page: Page,
   preserveState: PreserveStateOption,
+  dialogComponent?: Component|null
 }) => Promise<unknown>
 
 export type PreserveStateOption = boolean|string|((page: Page) => boolean)
@@ -169,19 +155,6 @@
 
 export type GlobalEventResult<TEventName extends GlobalEventNames> = GlobalEventsMap[TEventName]['result']
 
-<<<<<<< HEAD
-export type PageHandler = ({
-  component,
-  page,
-  preserveState,
-  dialogComponent,
-}: {
-    component: Component,
-    page: Page,
-    preserveState: PreserveStateOption,
-    dialogComponent?: Component|null
-}) => Promise<unknown>
-=======
 export type GlobalEventDetails<TEventName extends GlobalEventNames> = GlobalEventsMap[TEventName]['details']
 
 export type GlobalEventTrigger<TEventName extends GlobalEventNames> = (...params: GlobalEventParameters<TEventName>) => GlobalEventResult<TEventName>
@@ -211,5 +184,4 @@
 }
 
 export type VisitId = unknown
-export type Component = unknown
->>>>>>> 0fb6765a
+export type Component = unknown