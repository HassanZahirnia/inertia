--- conflicted
+++ resolved
@@ -28,14 +28,9 @@
   preserveScroll?: boolean | ((props: Page<Inertia.PageProps>) => boolean)
   preserveState?: boolean | ((props: Page<Inertia.PageProps>) => boolean) | null
   only?: string[]
-<<<<<<< HEAD
   headers?: Record<string, string>
-  errorBag?: string 
-=======
-  headers?: object
   errorBag?: string
   forceFormData?: boolean
->>>>>>> 1246d433
   onCancelToken?: (cancelToken: CancelTokenSource) => void
   onBefore?: (visit: VisitOptions & {url: string}) => void | boolean
   onStart?: (visit: VisitOptions & {url: string}) => void | boolean
