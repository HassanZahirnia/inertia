import form from './form'
import link from './link'
import remember from './remember'
import inertiaHead from './inertiaHead'
import { Inertia } from '@inertiajs/inertia'

let app = {}

export default {
  name: 'Inertia',
  props: {
    initialPage: {
      type: Object,
      required: true,
    },
    resolveComponent: {
      type: Function,
      required: true,
    },
    resolveErrors: {
      type: Function,
      required: false,
    },
    transformProps: {
      type: Function,
      required: false,
    },
  },
  data() {
    return {
      component: this.resolveComponent(this.initialPage.component),
      page: this.initialPage,
      key: null,
    }
  },
  created() {
    app = this
    if (this.$isServer) {
      Inertia.init({
        serverMode: true,
        onMetaUpdate: elements => (this.$ssrContext.head = elements),
      })
    } else {
      Inertia.init({
        initialPage: this.initialPage,
        resolveComponent: this.resolveComponent,
        resolveErrors: this.resolveErrors,
        transformProps: this.transformProps,
        swapComponent: async ({ component, page, preserveState }) => {
          this.component = component
          this.page = page
          this.key = preserveState ? this.key : Date.now()
        },
      })
    }
  },
  render(h) {
    if (this.component) {
      const child = h(this.component, {
        key: this.key,
        props: this.page.props,
        scopedSlots: this.$scopedSlots,
      })

      if (this.component.layout) {
        if (typeof this.component.layout === 'function') {
          return this.component.layout(h, child)
        } else if (Array.isArray(this.component.layout)) {
          return this.component.layout
            .concat(child)
            .reverse()
            .reduce((child, layout) => h(layout, [child]))
        }

        return h(this.component.layout, [child])
      }

      return child
    }
  },
  install(Vue) {
    console.warn('Registering the Inertia Vue plugin via the "app" component has been deprecated. Use the new "plugin" named export instead.\n\nimport { plugin } from \'@inertiajs/inertia-vue\'\n\nVue.use(plugin)')
    plugin.install(Vue)
  },
}

export const plugin = {
  install(Vue) {
    Inertia.form = form
    Vue.mixin(remember)
    Vue.component('InertiaLink', link)
<<<<<<< HEAD
    Vue.component('InertiaHead', inertiaHead)
=======
    Vue.mixin({
      beforeCreate() {
        Object.defineProperty(this, '$inertia', {
          get: function () { return Inertia },
        })
        Object.defineProperty(this, '$page', {
          get: function () { return app.page },
        })
      },
    })
>>>>>>> 2dc15f0c
  },
}<|MERGE_RESOLUTION|>--- conflicted
+++ resolved
@@ -89,9 +89,7 @@
     Inertia.form = form
     Vue.mixin(remember)
     Vue.component('InertiaLink', link)
-<<<<<<< HEAD
     Vue.component('InertiaHead', inertiaHead)
-=======
     Vue.mixin({
       beforeCreate() {
         Object.defineProperty(this, '$inertia', {
@@ -102,6 +100,5 @@
         })
       },
     })
->>>>>>> 2dc15f0c
   },
 }